--- conflicted
+++ resolved
@@ -80,15 +80,10 @@
         else:
             request = {
                 "Request": "Start",
-<<<<<<< HEAD
-                "WriteLJH22": True,
-                "Path": self.ui.baseDirectoryEdit.text()
-=======
                 "Path": self.ui.baseDirectoryEdit.text(),
                 "WriteLJH22": self.ui.checkBox_LJH22.isChecked(),
                 "WriteLJH3": self.ui.checkBox_LJH3.isChecked(),
                 "WriteOFF": self.ui.checkBox_OFF.isChecked()
->>>>>>> 95c4eabe
             }
 
         try:
