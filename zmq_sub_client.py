--- conflicted
+++ resolved
@@ -1,4 +1,4 @@
-#!/usr/bin/env python
+#!/usr/bin/env python3
 
 """
 A stand-alone subscriber to listen to (and print) all messages published on a
@@ -20,13 +20,8 @@
 context = zmq.Context()
 socket = context.socket(zmq.SUB)
 
-<<<<<<< HEAD
 print("Collecting updates from dastard server...")
-socket.connect ("tcp://%s" % host)
-=======
-print "Collecting updates from dastard server..."
 socket.connect("tcp://%s" % host)
->>>>>>> 121a9594
 
 # for topicfilter in ("TRIGGER", "STATUS"):
 #     socket.setsockopt(zmq.SUBSCRIBE, topicfilter)
