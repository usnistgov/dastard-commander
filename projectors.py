--- conflicted
+++ resolved
@@ -48,13 +48,8 @@
     if not h5py.is_hdf5(filename):
         print("{} is not a valid hdf5 file")
         return out
-<<<<<<< HEAD
-    h5 = h5py.File(filename,"r")
+    h5 = h5py.File(filename, "r")
     for key in list(h5.keys()):
-=======
-    h5 = h5py.File(filename, "r")
-    for key in h5.keys():
->>>>>>> 121a9594
         nameNumber = int(key)
         channelIndex = nameNumberToIndex[nameNumber]
         projectors = h5[key]["svdbasis"]["projectors"].value
